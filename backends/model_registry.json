--- conflicted
+++ resolved
@@ -634,7 +634,49 @@
     "eos_to_cull": "<|end_of_turn|>"
   },
   {
-<<<<<<< HEAD
+    "model_name": "Meta-Llama-3-70B-Instruct-GGUF-q4",
+    "backend": "llamacpp",
+    "huggingface_id": "MaziyarPanahi/Meta-Llama-3-70B-Instruct-GGUF",
+    "filename": "*Q4_K_M.gguf",
+    "premade_chat_template": true,
+    "bos_string": "<|begin_of_text|>",
+    "eos_string": "<|eot_id|>",
+    "eos_to_cull": "<|eot_id|>"
+  },
+  {
+    "model_name": "Meta-Llama-3-70B-Instruct-GGUF-q8",
+    "backend": "llamacpp",
+    "huggingface_id": "MaziyarPanahi/Meta-Llama-3-70B-Instruct-GGUF",
+    "filename": "*Q8_0-00001-of-00002.gguf",
+    "additional_files": ["*Q8_0-00002-of-00002.gguf"],
+    "premade_chat_template": true,
+    "bos_string": "<|begin_of_text|>",
+    "eos_string": "<|eot_id|>",
+    "eos_to_cull": "<|eot_id|>"
+  },
+  {
+    "model_name": "c4ai-command-r-plus-GGUF-q4",
+    "backend": "llamacpp",
+    "huggingface_id": "pmysl/c4ai-command-r-plus-GGUF",
+    "filename": "*Q4_K_M-00001-of-00002.gguf",
+    "additional_files": ["*Q4_K_M-00002-of-00002.gguf"],
+    "premade_chat_template": true,
+    "bos_string": "<BOS_TOKEN>",
+    "eos_string": "<|END_OF_TURN_TOKEN|>",
+    "eos_to_cull": "<|END_OF_TURN_TOKEN|>"
+  },
+  {
+    "model_name": "c4ai-command-r-plus-GGUF-q8",
+    "backend": "llamacpp",
+    "huggingface_id": "pmysl/c4ai-command-r-plus-GGUF",
+    "filename": "*Q8_0-00001-of-00003.gguf",
+    "additional_files": ["*Q8_0-00002-of-00003.gguf", "*Q8_0-00003-of-00003.gguf"],
+    "premade_chat_template": true,
+    "bos_string": "<BOS_TOKEN>",
+    "eos_string": "<|END_OF_TURN_TOKEN|>",
+    "eos_to_cull": "<|END_OF_TURN_TOKEN|>"
+  },
+  {
     "model_name": "llava-1.5-7b-hf",
     "backend": "huggingface_multimodal",
     "huggingface_id": "llava-hf/llava-1.5-7b-hf",
@@ -710,48 +752,5 @@
     "model_type": "Vision2Seq",
     "eos_to_cull": "assistant\n:",  
     "custom_chat_template": "{%- for message in messages -%}{% if message['role'] == 'user' %}{% if message['image'] %}<|start_header_id|>user<|end_header_id|>\n\n<image>\n{{message['content']}}<|eot_id|>{% else %}<|start_header_id|>user<|end_header_id|>\n\n{{message['content']}}<|eot_id|>{% endif %}{% elif message['role'] == 'assistant' %}<|start_header_id|>assistant<|end_header_id|>\n\n{{message['content']}}<|eot_id|>{% endif %}{% endfor %}<|start_header_id|>assistant<|end_header_id|>\n\n"
-=======
-    "model_name": "Meta-Llama-3-70B-Instruct-GGUF-q4",
-    "backend": "llamacpp",
-    "huggingface_id": "MaziyarPanahi/Meta-Llama-3-70B-Instruct-GGUF",
-    "filename": "*Q4_K_M.gguf",
-    "premade_chat_template": true,
-    "bos_string": "<|begin_of_text|>",
-    "eos_string": "<|eot_id|>",
-    "eos_to_cull": "<|eot_id|>"
-  },
-  {
-    "model_name": "Meta-Llama-3-70B-Instruct-GGUF-q8",
-    "backend": "llamacpp",
-    "huggingface_id": "MaziyarPanahi/Meta-Llama-3-70B-Instruct-GGUF",
-    "filename": "*Q8_0-00001-of-00002.gguf",
-    "additional_files": ["*Q8_0-00002-of-00002.gguf"],
-    "premade_chat_template": true,
-    "bos_string": "<|begin_of_text|>",
-    "eos_string": "<|eot_id|>",
-    "eos_to_cull": "<|eot_id|>"
-  },
-  {
-    "model_name": "c4ai-command-r-plus-GGUF-q4",
-    "backend": "llamacpp",
-    "huggingface_id": "pmysl/c4ai-command-r-plus-GGUF",
-    "filename": "*Q4_K_M-00001-of-00002.gguf",
-    "additional_files": ["*Q4_K_M-00002-of-00002.gguf"],
-    "premade_chat_template": true,
-    "bos_string": "<BOS_TOKEN>",
-    "eos_string": "<|END_OF_TURN_TOKEN|>",
-    "eos_to_cull": "<|END_OF_TURN_TOKEN|>"
-  },
-  {
-    "model_name": "c4ai-command-r-plus-GGUF-q8",
-    "backend": "llamacpp",
-    "huggingface_id": "pmysl/c4ai-command-r-plus-GGUF",
-    "filename": "*Q8_0-00001-of-00003.gguf",
-    "additional_files": ["*Q8_0-00002-of-00003.gguf", "*Q8_0-00003-of-00003.gguf"],
-    "premade_chat_template": true,
-    "bos_string": "<BOS_TOKEN>",
-    "eos_string": "<|END_OF_TURN_TOKEN|>",
-    "eos_to_cull": "<|END_OF_TURN_TOKEN|>"
->>>>>>> 745fcb0f
   }
 ]